--- conflicted
+++ resolved
@@ -7270,7 +7270,6 @@
 group0 NULL Int32
 group1 NULL Int32
 
-<<<<<<< HEAD
 statement ok
 create table t_decimal (c decimal(10, 4)) as values (100.00), (125.00), (175.00), (200.00), (200.00), (300.00), (null), (null);
 
@@ -7302,7 +7301,7 @@
 
 statement ok
 drop table t_decimal256;
-=======
+
 query I
 with test AS (SELECT i as c1, i + 1 as c2 FROM generate_series(1, 10) t(i))
 select count(*) from test WHERE 1 = 1;
@@ -7477,4 +7476,3 @@
 
 statement ok
 drop table distinct_avg;
->>>>>>> 241e47d1
